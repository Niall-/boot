use crate::sqlite::{Database};
use chrono::{DateTime, Utc};
use chrono_humanize::{Accuracy, HumanTime, Tense};
use std::time::Duration;
use webpage::{Webpage, WebpageOptions};

pub async fn process_titles(links: Vec<(String, String)>) -> Vec<(String, String)> {
    // the following is adapted from
    // https://stackoverflow.com/questions/63434977/how-can-i-spawn-asynchronous-methods-in-a-loop
    let tasks: Vec<_> = links
        .into_iter()
        .map(|(t, l)| tokio::spawn(async { fetch_title(t, l).await }))
        .collect();

    let mut titles = Vec::new();
    for task in tasks {
        let fetched = task.await.unwrap();
        match fetched.1 {
            Some(title) => {
                let response = format!("↪ {}", title.replace("\n", " "));
<<<<<<< HEAD
                client.send_privmsg(msg.target, response).unwrap();
=======
                titles.push((fetched.0, response));
>>>>>>> 76c52bd4
            }
            None => (),
        }
    }

    titles
}

async fn fetch_title(target: String, url: String) -> (String, Option<String>) {
    //let response = reqwest::get(title).await.ok()?.text().await.ok()?;
    //let page = webpage::HTML::from_string(response, None);
    let opt = WebpageOptions {
        allow_insecure: true,
        follow_location: true,
        max_redirections: 10,
        timeout: Duration::from_secs(10),
        // a legitimate user agent is necessary for some sites (twitter)
        useragent: format!("Mozilla/5.0 boot-bot-rs/1.3.0"),
    };

    let page = Webpage::from_url(&url, opt);
    let mut title: Option<String> = None;
    let mut og_title: Option<String> = None;
    match page {
        Ok(mut page) => {
            title = page.html.title;
            og_title = page.html.meta.remove("og:title");
        }
        Err(_) => (),
    }

    match title {
        // youtube is inconsistent, the best option here would be to use the api, an invidious api,
        // or possibly sed youtube.com with an invidious instance
        Some(t) if t == "YouTube" => (target, og_title),
        Some(t) if t == "Pleroma" => (target, og_title),
        _ => (target, title),
    }
}

pub fn check_seen(nick: &str, db: &Database) -> String {
    match db.check_seen(nick) {
        Ok(Some(p)) => {
            let time = Utc::now();
            let previous = DateTime::parse_from_rfc3339(&p.time).unwrap();
            let duration = time.signed_duration_since(previous);
            let human_time = HumanTime::from(duration).to_text_en(Accuracy::Rough, Tense::Past);
            format!("{} was last seen {} {}", p.username, human_time, p.message)
        }
        Ok(None) => format!("{} has not previously been seen", nick),
        Err(_err) => "SQL error".to_string(),
    }
}

pub fn check_notification(nick: &str, db: &Database) -> Vec<String> {
    let mut notification: Vec<_> = Vec::new();
    match db.check_notification(nick) {
        Ok(n) => {
            for i in n {
                let message = format!("{}, message from {}: {}", nick, i.via, i.message);
                notification.push(message);
                match db.remove_notification(i.id) {
                    Err(err) => println!("SQL error checking notification: {}", err),
                    _ => (),
                }
                if notification.len() > 1 {
                    break;
                }
            }
        }
        Err(_err) => (),
    }

    notification
}<|MERGE_RESOLUTION|>--- conflicted
+++ resolved
@@ -18,11 +18,7 @@
         match fetched.1 {
             Some(title) => {
                 let response = format!("↪ {}", title.replace("\n", " "));
-<<<<<<< HEAD
-                client.send_privmsg(msg.target, response).unwrap();
-=======
                 titles.push((fetched.0, response));
->>>>>>> 76c52bd4
             }
             None => (),
         }
